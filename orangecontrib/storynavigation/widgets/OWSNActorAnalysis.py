# General imports
import os
import re
import sre_constants
from typing import Any, Iterable, List, Set
import numpy as np
<<<<<<< HEAD
import pandas as pd
from storynavigation.modules import util
=======
>>>>>>> daa3a0e3

# Imports from Qt
from AnyQt.QtCore import (
    QAbstractListModel,
    QEvent,
    QItemSelection,
    QItemSelectionModel,
    QItemSelectionRange,
    QModelIndex,
    QSortFilterProxyModel,
    Qt,
    QUrl,
)
from AnyQt.QtWidgets import (
    QAbstractItemView,
    QApplication,
    QHeaderView,
    QListView,
    QSizePolicy,
    QSplitter,
    QTableView,
)

# Imports from Orange3
from Orange.data import Variable, Table
from Orange.data.domain import Domain, filter_visible
from Orange.widgets import gui
from Orange.widgets.settings import ContextSetting, Setting, DomainContextHandler
from Orange.widgets.utils.concurrent import ConcurrentWidgetMixin, TaskState
from Orange.widgets.utils.itemmodels import DomainModel
from Orange.widgets.widget import Input, Msg, Output, OWWidget
from orangecanvas.gui.utils import disconnected
from orangewidget.utils.listview import ListViewSearch
from Orange.data.pandas_compat import table_from_frame

# Imports from other Orange3 add-ons
from orangecontrib.text.corpus import Corpus

# Imports from this add-on
from storynavigation.modules.actoranalysis import ActorTagger
import storynavigation.modules.constants as constants
import storynavigation.modules.util as util
import storynavigation.modules.error_handling as error_handling

from thefuzz import fuzz

HTML = """
<!doctype html>
<html>
<head>
<script type="text/javascript" src="resources/jquery-3.1.1.min.js">
</script>
<script type="text/javascript" src="resources/jquery.mark.min.js">
</script>
<script type="text/javascript" src="resources/highlighter.js">
</script>
<meta charset='utf-8'>
<style>

table {{ border-collapse: collapse; }}
mark {{ background: #FFCD28; }}

tr > td {{
    padding-bottom: 3px;
    padding-top: 3px;
}}

body {{
    font-family: Helvetica;
    font-size: 10pt;
}}

.line {{ border-bottom: 1px solid #000; }}
.separator {{ height: 5px; }}

.variables {{
    vertical-align: top;
    padding-right: 10px;
}}

.content {{
    /* Adopted from https://css-tricks.com/snippets/css/prevent-long-urls-from-breaking-out-of-container/ */

    /* These are technically the same, but use both */
    overflow-wrap: break-word;
    word-wrap: break-word;

    -ms-word-break: break-all;
    /* This is the dangerous one in WebKit, as it breaks things wherever */
    word-break: break-all;
    /* Instead use this non-standard one: */
    word-break: break-word;

    /* Adds a hyphen where the word breaks, if supported (No Blink) */
    -ms-hyphens: auto;
    -moz-hyphens: auto;
    -webkit-hyphens: auto;
    hyphens: auto;
}}

.token {{
    padding: 3px;
    border: 1px #B0B0B0 solid;
    margin-right: 5px;
    margin-bottom: 5px;
    display: inline-block;
}}

img {{
    max-width: 100%;
}}

</style>
</head>
<body>
<div class="entities" style="line-height: 2.5; direction: ltr">
<mark class="entity" style="background: #87CEFA; padding: 0.45em 0.6em; margin: 0 0.25em; line-height: 1; border-radius: 0.35em;">
    Subject | pronoun
</mark>
<mark class="entity" style="background: #ADD8E6; padding: 0.45em 0.6em; margin: 0 0.25em; line-height: 1; border-radius: 0.35em;">
    Subject | not pronoun
</mark>
<mark class="entity" style="background: #FFA500; padding: 0.45em 0.6em; margin: 0 0.25em; line-height: 1; border-radius: 0.35em;">
    Not subject | pronoun
</mark>
<mark class="entity" style="background: #FFE4B5; padding: 0.45em 0.6em; margin: 0 0.25em; line-height: 1; border-radius: 0.35em;">
    Not subject | not pronoun
</mark>
{}
</div>
<br/>
{}
</body>
</html>
"""

SEPARATOR = (
    '<tr class="line separator"><td/><td/></tr><tr class="separator"><td/><td/></tr>'
)


def _count_matches(content: List[str], search_string: str, state: TaskState) -> int:
    """
    Count number of appears of any terms in search_string in content texts.

    Parameters
    ----------
    content
        List of texts where we count appearances
    search_string
        Strings that are searched in texts. This parameter has a format
        term1|term2|term3|...

    Returns
    -------
    Number of all matches of search_string in all texts in content list
    """
    matches = 0
    if search_string:
        regex = re.compile(search_string.strip("|"), re.IGNORECASE)
        for i, text in enumerate(content):
            matches += len(regex.findall(text))
            state.set_progress_value((i + 1) / len(content) * 100)
    return matches


class DocumentListModel(QAbstractListModel):
    """
    Custom model for listing documents. Using custom model since Onrage's
    pylistmodel is too slow for large number of documents
    """

    def __init__(self, *args, **kwargs):
        super().__init__(*args, **kwargs)
        self.__visible_data = []
        self.__filter_content = []

    def data(self, index: QModelIndex, role: int = Qt.DisplayRole) -> Any:
        if role == Qt.DisplayRole:
            return self.__visible_data[index.row()]
        elif role == Qt.UserRole:
            return self.__filter_content[index.row()]

    def rowCount(self, parent: QModelIndex = None, *args, **kwargs) -> int:
        return len(self.__visible_data)

    def setup_data(self, data: List[str], content: List[str]):
        self.beginResetModel()
        self.__visible_data = data
        self.__filter_content = content
        self.endResetModel()

    def update_filter_content(self, content: List[str]):
        assert len(content) == len(self.__visible_data)
        self.__filter_content = content

    def get_filter_content(self) -> List[str]:
        return self.__filter_content

    def clear(self):
        self.beginResetModel()
        self.__visible_data = []
        self.__filter_content = []
        self.endResetModel()

class DocumentsFilterProxyModel(QSortFilterProxyModel):
    """Filter model for documents list"""

    __regex = None

    def set_filter_string(self, filter_string: str):
        self.__regex = re.compile(filter_string.strip("|"), re.IGNORECASE)
        self.invalidateFilter()

    def filterAcceptsRow(self, source_row: int, source_parent: QModelIndex) -> bool:
        """Filter document that mathc the filter string"""
        if self.__regex is None:
            # filter is not defined yet - show all
            return True
        else:
            index = self.sourceModel().index(source_row, 0, source_parent)
            content = self.sourceModel().data(index, Qt.UserRole)
            res = self.__regex.search(content)
            return bool(res)


class DocumentTableView(QTableView):
    """TableView that disables unselecting all items"""

    def selectionCommand(
        self, index: QModelIndex, event: QEvent = None
    ) -> QItemSelectionModel.SelectionFlags:
        flags = super().selectionCommand(index, event)
        selmodel = self.selectionModel()
        if not index.isValid():  # Click on empty viewport; don't clear
            return QItemSelectionModel.NoUpdate
        if selmodel.isSelected(index):
            currsel = selmodel.selectedIndexes()
            if len(currsel) == 1 and index == currsel[0]:
                # Is the last selected index; do not deselect it
                return QItemSelectionModel.NoUpdate
        if (
            event is not None
            and event.type() == QEvent.MouseMove
            and flags & QItemSelectionModel.ToggleCurrent
        ):
            # Disable ctrl drag 'toggle'; can be made to deselect the last
            # index, would need to keep track of the current selection
            # (selectionModel does this but does not expose it)
            flags &= ~QItemSelectionModel.Toggle
            flags |= QItemSelectionModel.Select
        return flags


class VariableListViewSearch(ListViewSearch):
    """ListViewSearch that disables unselecting all items in the list"""

    def selectionCommand(
        self, index: QModelIndex, event: QEvent = None
    ) -> QItemSelectionModel.SelectionFlags:
        flags = super().selectionCommand(index, event)
        selmodel = self.selectionModel()
        if not index.isValid():  # Click on empty viewport; don't clear
            return QItemSelectionModel.NoUpdate
        if selmodel.isSelected(index):
            currsel = selmodel.selectedIndexes()
            if len(currsel) == 1 and index == currsel[0]:
                # Is the last selected index; do not deselect it
                return QItemSelectionModel.NoUpdate
        if (
            event is not None
            and event.type() == QEvent.MouseMove
            and flags & QItemSelectionModel.ToggleCurrent
        ):
            # Disable ctrl drag 'toggle'; can be made to deselect the last
            # index, would need to keep track of the current selection
            # (selectionModel does this but does not expose it)
            flags &= ~QItemSelectionModel.Toggle
            flags |= QItemSelectionModel.Select
        return flags

    def set_selection(self, items: Iterable[Variable]):
        """Set selected items in the list view"""
        model = self.model()
        values = self.model()[:]
        items = [it for it in items if it in values]
        selection = QItemSelection()
        if items:
            for val in items:
                index = values.index(val)
                selection.merge(
                    QItemSelection(model.index(index, 0), model.index(index, 0)),
                    QItemSelectionModel.Select,
                )
        self.selectionModel().select(selection, QItemSelectionModel.ClearAndSelect)


class VisibleDomainModel(DomainModel):
    """Domain model that filter only visible features"""

    def set_domain(self, domain):
        if domain is not None:
            domain = Domain(
                filter_visible(domain.attributes),
                class_vars=filter_visible(domain.class_vars),
                metas=filter_visible(domain.metas),
            )
        super().set_domain(domain)


class OWSNActorAnalysis(OWWidget, ConcurrentWidgetMixin):
    name = "Actors"
    description = (
        "Provides tools to support basic narrative analysis for actors in stories."
    )
    icon = "icons/actor_analysis_icon.png"
    priority = 12

    class Inputs:
        stories = Input("Stories", Corpus, replaces=["Data"])
        story_elements = Input("Story elements", Table)

    class Outputs:
        # selected_story_results = Output("Actor stats: selected", Table)
        story_collection_results = Output("Actor stats", Table)
        # selected_customfreq_table = Output("Custom tag stats: selected", Table)
        customfreq_table = Output("Custom tag stats", Table)

    class Error(OWWidget.Error):
        wrong_input_for_stories = error_handling.wrong_input_for_stories
        wrong_input_for_elements = error_handling.wrong_input_for_elements
        residual_error = error_handling.residual_error
        

    settingsHandler = DomainContextHandler()
    settings_version = 2
    search_features: List[Variable] = ContextSetting([])
    display_features: List[Variable] = ContextSetting([])
    selected_documents: Set[int] = Setting({0}, schema_only=True)
    regexp_filter = ContextSetting("")
    show_tokens = Setting(False)
    autocommit = Setting(True)

    # POS or NER? radiobutton selection of entity type to highlight
    tag_type = Setting(1)
    # Parts of speech (POS) checkbox selected initialization
    subjs = Setting(True)
    custom = Setting(True)
    nouns = Setting(True)
    all_pos = Setting(True)
    zero_pos = Setting(False)
    # Panels for POS and NER tag types or lists
    postags_box = None
    nertags_box = None
    main_agents_box = None
    # original text (not tagged)
    original_text = ""
    # currently selected agent prominence metric
    agent_prominence_metric = constants.SELECTED_PROMINENCE_METRIC
    # minimum possible score for agent prominence
    agent_prominence_score_min = 0
    # maximum possible score for agent prominence
    agent_prominence_score_max = 15

    word_prominence_scores = {}

    sli = None

    # list of colour values for the background highlight for each entity type
    highlight_colors = {}

    # list of POS checkboxes for each POS type
    pos_checkboxes = []

    class Warning(OWWidget.Warning):
        no_feats_search = Msg("No features included in search.")
        no_feats_display = Msg("No features selected for display.")

    def __init__(self):
        super().__init__()
        ConcurrentWidgetMixin.__init__(self)

        self.stories = None  # initialise list of documents (corpus)
        self.story_elements = None  # initialise tagging information
        self.story_elements_dict = {}
        self.actor_results_df = None
        self.selected_actor_results_df = None
        self.selected_custom_freq = None
        self.full_custom_freq = None
        self.valid_stories = []

        self.__pending_selected_documents = self.selected_documents

        # Search features
        ex_sel = QListView.ExtendedSelection
        self.search_listbox = sl = VariableListViewSearch(selectionMode=ex_sel)
        sl.setModel(VisibleDomainModel(separators=False))
        sl.selectionModel().selectionChanged.connect(self.search_features_changed)

        # Display features
        self.display_listbox = dl = VariableListViewSearch(selectionMode=ex_sel)
        dl.setModel(VisibleDomainModel(separators=False))
        dl.selectionModel().selectionChanged.connect(self.display_features_changed)

        # POS tag list
        self.postags_box = gui.vBox(
            self.controlArea,
            "Story elements to highlight:",
            sizePolicy=QSizePolicy(QSizePolicy.MinimumExpanding, QSizePolicy.Fixed)
        )
        self.sc = gui.checkBox(
            self.postags_box,
            self,
            "subjs",
            "Sentence subjects",
            callback=self.pos_selection_changed
        )
        self.nc = gui.checkBox(
            self.postags_box,
            self,
            "nouns",
            "Other potential actors",
            callback=self.pos_selection_changed
        )
       
        self.postags_box.setEnabled(False)
        self.sc.setChecked(False)
        self.nc.setChecked(False)

        self.allc = gui.checkBox(self.postags_box, self, "all_pos", "All")
        self.allc.setChecked(False)

        self.custom_tags = gui.checkBox(
            self.postags_box,
            self,
            "custom",
            "Custom tokens",
            callback=self.pos_selection_changed
        )

        self.custom_tags.setChecked(False)
        self.custom_tags.setEnabled(False)
        self.allc.stateChanged.connect(self.on_state_changed_pos)
        self.pos_checkboxes = [self.sc, self.nc, self.custom_tags]
        self.controlArea.layout().addWidget(self.postags_box)

        # Prominence score slider
        self.main_agents_box = gui.vBox(
            self.controlArea,
            "Filter actors by prominence score:",
            sizePolicy=QSizePolicy(QSizePolicy.MinimumExpanding, QSizePolicy.Fixed)
        )
        self.metric_name_combo = gui.comboBox(
            self.main_agents_box,
            self,
            "agent_prominence_metric",
            items=constants.AGENT_PROMINENCE_METRICS,
            sendSelectedValue=True,
            callback=self.prominence_metric_change
        )

        self.metric_name_combo.setEnabled(False)
        self.main_agents_box.setEnabled(False)

        gui.hSlider(
            self.main_agents_box,
            self,
            "agent_prominence_score_min",
            minValue=0.0,
            maxValue=self.agent_prominence_score_max,
            step=0.01,
            ticks=True,
            callback=self.slider_callback,
            label="Min:",
            labelFormat="%.1f",
            intOnly=False
        )

        self.controlArea.layout().addWidget(self.main_agents_box)

        gui.spin(
            self.main_agents_box,
            self,
            "agent_prominence_score_min",
            minv=0,
            maxv=self.agent_prominence_score_max,
            controlWidth=60,
            alignment=Qt.AlignRight,
            callback=self.slider_callback
        )

        # Auto-commit box
        gui.auto_commit(
            self.controlArea,
            self,
            "autocommit",
            "Send data",
            "Auto send is on",
            orientation=Qt.Horizontal,
            sizePolicy=QSizePolicy(QSizePolicy.MinimumExpanding, QSizePolicy.Fixed)
        )

        # Search
        self.filter_input = gui.lineEdit(
            self.mainArea,
            self,
            "regexp_filter",
            orientation=Qt.Horizontal,
            sizePolicy=QSizePolicy(QSizePolicy.MinimumExpanding, QSizePolicy.Fixed),
            label="RegExp Filter:",
            callback=self.refresh_search
        )

        # Main area
        self.splitter = QSplitter(orientation=Qt.Horizontal, childrenCollapsible=False)
        # Document list
        self.doc_list = DocumentTableView()
        self.doc_list.setSelectionBehavior(QTableView.SelectRows)
        self.doc_list.setSelectionMode(QTableView.ExtendedSelection)
        self.doc_list.setEditTriggers(QAbstractItemView.NoEditTriggers)
        self.doc_list.horizontalHeader().setSectionResizeMode(QHeaderView.Stretch)
        self.doc_list.horizontalHeader().setVisible(False)
        self.splitter.addWidget(self.doc_list)

        self.doc_list_model = DocumentListModel()
        proxy_model = DocumentsFilterProxyModel()
        proxy_model.setSourceModel(self.doc_list_model)
        self.doc_list.setModel(proxy_model)
        self.doc_list.selectionModel().selectionChanged.connect(self.selection_changed)
        # Document contents
        self.doc_webview = gui.WebviewWidget(self.splitter, debug=False)
        self.doc_webview.setStyleSheet("QWidget {background-color:   #0ff}")
        self.mainArea.layout().addWidget(self.splitter)

    def __uncheckAll(self):
        for checkBox in self.pos_checkboxes:
            checkBox.setCheckState(False)

    def __checkAll(self):
        for checkBox in self.pos_checkboxes:
            checkBox.setCheckState(True)

    def on_state_changed_pos(self, checked):
        for checkBox in self.pos_checkboxes:
            if checkBox == self.allc:
                if checkBox.isChecked() and not checked:
                    self.__uncheckAll()
                elif (not checkBox.isChecked()) and checked:
                    self.__checkAll()

            checkBox.setCheckState(checked)

    def copy_to_clipboard(self):
        text = self.doc_webview.selectedText()
        QApplication.clipboard().setText(text)

    def pos_selection_changed(self):
        self.show_docs()

    @Inputs.stories
    def set_stories(self, stories=None):
        """Stories expects a Corpus. Because Corpus is a subclass of Table, Orange type checking 
        misses wrongly connected inputs.         
        """
        if (stories is not None):
            if not isinstance(stories, Corpus):
                self.Error.wrong_input_for_stories()
            else:
                self.stories = stories
                self.Error.clear()
        else:
            self.Error.clear()

        if self.story_elements is not None:
            self.Error.clear()
            self.start(
                self.run, 
                self.story_elements
            )

        self.setup_controls()
        self.doc_list.model().set_filter_string(self.regexp_filter)
        self.list_docs()
        self.show_docs()

    @Inputs.story_elements
    def set_story_elements(self, story_elements=None):
        """Story elements expects a table. Because Corpus is a subclass of Table, Orange type checking 
        misses wrongly connected inputs."""

        if story_elements is not None:
            if isinstance(story_elements, Corpus): 
                self.Error.wrong_input_for_elements()
            else:
                self.Error.clear()
                self.story_elements = util.convert_orangetable_to_dataframe(story_elements)
                self.actortagger = ActorTagger(self.story_elements['lang'].tolist()[0])
                self.start(
                    self.run, 
                    self.story_elements
                )
                self.postags_box.setEnabled(True)
        else:
            self.nc.setChecked(False)
            self.sc.setChecked(False)
            self.allc.setChecked(False)
            self.custom_tags.setChecked(False)
            self.custom_tags.setEnabled(False)
            self.postags_box.setEnabled(False)
            self.main_agents_box.setEnabled(False)
            self.metric_name_combo.setEnabled(False)
            self.Error.clear()
                
        self.setup_controls()
        self.doc_list.model().set_filter_string(self.regexp_filter)
        self.list_docs()
        self.show_docs()

    def run(self, story_elements, state: TaskState):
        def advance(progress):
            if state.is_interruption_requested():
                raise InterruptedError
            state.set_progress_value(progress)

        self.story_elements = story_elements
        self.actor_results_df = self.actortagger.generate_actor_analysis_results(self.story_elements, callback=advance)
        self.agent_prominence_score_max = self.actortagger.prominence_score_max

        # deal with stories that do not have any text / entry in story elements: remove them from doc list
        story_elements_grouped_by_story = self.story_elements.groupby('storyid')
        for storyid, story_df in story_elements_grouped_by_story:
            if self.stories is not None:
                self.valid_stories.append(self.stories[int(storyid)])
            self.story_elements_dict[storyid] = story_df

        selected_storyids = []
        otherids = []

        for doc_count, c_index in enumerate(sorted(self.selected_documents)):
            selected_storyids.append('ST' + str(c_index))
            otherids.append(str(c_index))

        self.selected_actor_results_df = self.actor_results_df[self.actor_results_df['storyid'].isin(selected_storyids)]
        self.selected_actor_results_df = self.selected_actor_results_df.drop(columns=['storyid']) # assume single story is selected

        if util.frame_contains_custom_tag_columns(self.story_elements):
            self.custom_tags.setEnabled(True)
            self.selected_custom_freq = self.actortagger.calculate_customfreq_table(self.story_elements, selected_stories=otherids)
            self.full_custom_freq = self.actortagger.calculate_customfreq_table(self.story_elements, selected_stories=None)
        else:
            self.custom_tags.setChecked(False)
            self.custom_tags.setEnabled(False)
        
        return self.actor_results_df, self.valid_stories, self.selected_actor_results_df, self.selected_custom_freq, self.full_custom_freq

    def reset_widget(self):
        self.stories = None
        self.story_elements = None
        self.custom_tags.setEnabled(False)
        # Widgets
        self.search_listbox.model().set_domain(None)
        self.display_listbox.model().set_domain(None)
        self.filter_input.clear()
        # Models/vars
        self.doc_list_model.clear()
        # Warnings and Errors
        self.Warning.clear()
        self.Error.clear()
        # WebView
        self.doc_webview.setHtml("")

    def setup_controls(self):
        """Setup controls in control area"""
        if self.stories is not None:
            domain = self.stories.domain

            self.search_listbox.model().set_domain(domain)
            self.display_listbox.model().set_domain(domain)

            self.search_features = self.search_listbox.model()[:]
            self.display_features = self.display_listbox.model()[:]

    def select_variables(self):
        """Set selection to display and search features view boxes"""
        smodel = self.search_listbox.model()
        dmodel = self.display_listbox.model()
        # it can happen that domain handler will set some features that are
        # not part of domain - remove them
        self.search_features = [f for f in self.search_features if f in smodel]
        self.display_features = [f for f in self.display_features if f in dmodel]
        # if no features after removing non-existent, select all - default
        if not self.search_features:
            self.search_features = smodel[:]
        if not self.display_features:
            self.display_features = dmodel[:]
        with disconnected(
            self.search_listbox.selectionModel().selectionChanged,
            self.search_features_changed,
        ):
            self.search_listbox.set_selection(self.search_features)
        with disconnected(
            self.display_listbox.selectionModel().selectionChanged,
            self.display_features_changed,
        ):
            self.display_listbox.set_selection(self.display_features)

    def list_docs(self):
        """List documents into the left scrolling area"""
        if self.stories is not None:
            docs = self.regenerate_docs()
            self.doc_list_model.setup_data(self.stories.titles.tolist(), docs)

    def get_el_story_text(self, df):
        return ' '.join(df['sentence'].unique().tolist())               # Concatenate all unique sentences in a dataframe column into a single story text
    
    def fuzzy_match_text(self, text1, text2):
        return fuzz.ratio(text1, text2)                                 # Fuzzy string matching of two story texts
    
    def find_matching_story_in_story_elements(self, c_index, story_text):
        for storyid, story_df in self.story_elements_dict.items():      # Loop through dataframes for each story (subset of rows of the Elements table)
            el_story_text = self.get_el_story_text(story_df)            # Concatenate the sentences in the current dataframe into a single story string
            score = self.fuzzy_match_text(el_story_text, story_text)    # Check if the current story text is the same as the selected story text
            if score >= 90:
                return int(storyid)                                     # If the stories match, return the Elements storyid (the correct story id)
        return c_index                                                  # Otherwise, return the default storyid given by the doclist model
    
    def get_selected_indexes(self) -> Set[int]:
        m = self.doc_list.model().mapToSource
        result = set()
        for i in self.doc_list.selectionModel().selectedRows():         # Each i represents a new selected story
            c_index = m(i).row()                                        # Get the currently selected story i index (int)
            obj = self.regenerate_docs()[c_index]                       # get the story object at c_index location in the doc_list model, obj (str) : has the structure 'filename path/to/filename.ext story-text'
            story_text = ' '.join(obj.split()[2:])                      # Only select the story text itself from obj (third component)
            sentences = util.preprocess_text(story_text)                # Preprocess story i text to match similar output sentences to Elements table (sentences)
            sen_fullstop = [sen+'.' for sen in sentences]               # Add a fullstop after each sentence
            proc_story_text = ' '.join(sen_fullstop)                    # Concatenate sentences together to create a story string
            correct_story_id = self.find_matching_story_in_story_elements(c_index, proc_story_text)     # Find the matching story in Elements table for story i
            result.add(correct_story_id)                                # Add the correct story_id to the selected documents index
        return result

    def set_selection(self) -> None:
        """
        Select documents in selected_documents attribute in the view
        """
        self.selected_documents = self.__pending_selected_documents
        self.__pending_selected_documents = {0}
        view = self.doc_list
        model = view.model()
        source_model = model.sourceModel()

        selection = QItemSelection()
        self.selected_documents = {
            r for r in self.selected_documents if r < len(self.stories)
        }
        for row in self.selected_documents:
            index = model.mapFromSource(source_model.index(row, 0))
            selection.append(QItemSelectionRange(index, index))
        # don't emit selection change to avoid double call of commit function
        # it is already called from set_data
        with disconnected(
            self.doc_list.selectionModel().selectionChanged, self.selection_changed
        ):
            view.selectionModel().select(selection, QItemSelectionModel.ClearAndSelect)

    def update_selected_actor_results(self):
        if self.actor_results_df is not None and len(self.actor_results_df) > 0:
            selected_storyids = []
            otherids = []
            for doc_count, c_index in enumerate(sorted(self.selected_documents)):
                selected_storyids.append('ST' + str(c_index))
                otherids.append(str(c_index))

            selected_storyids = list(set(selected_storyids)) # only unique items
            otherids = list(set(otherids))
            self.selected_actor_results_df = self.actor_results_df[self.actor_results_df['storyid'].isin(selected_storyids)]
            self.selected_actor_results_df = self.selected_actor_results_df.drop(columns=['storyid']) # assume single story is selected

            if util.frame_contains_custom_tag_columns(self.story_elements):
                self.custom_tags.setEnabled(True)
                self.selected_custom_freq = self.actortagger.calculate_customfreq_table(self.story_elements, selected_stories=otherids)
                self.full_custom_freq = self.actortagger.calculate_customfreq_table(self.story_elements, selected_stories=None)

                self.Outputs.customfreq_table.send(
                    table_from_frame(
                        self.full_custom_freq
                    )
                )
            else:
                self.custom_tags.setChecked(False)
                self.custom_tags.setEnabled(False)

    def selection_changed(self) -> None:
        """Function is called every time the selection changes"""
        self.update_selected_actor_results()
        self.agent_prominence_score_min = 0
        self.selected_documents = self.get_selected_indexes()
        self.show_docs()

    def prominence_metric_change(self):
        self.agent_prominence_score_min = 0
        self.show_docs(slider_engaged=False)
        self.commit.deferred()

    def slider_callback(self):
        if self.agent_prominence_score_min > self.agent_prominence_score_max:
            self.agent_prominence_score_min = self.agent_prominence_score_max
        self.show_docs(slider_engaged=True)

    def show_docs(self, slider_engaged=False):
        """Show the selected documents in the right area"""
        if self.stories is None or (not hasattr(self, 'actortagger')):
            return
        
        if (self.selected_actor_results_df is None) and (self.actor_results_df is not None):
            self.update_selected_actor_results()

        self.Warning.no_feats_display.clear()
        if len(self.display_features) == 0:
            self.Warning.no_feats_display()

        parts = []

        for doc_count, c_index in enumerate(sorted(self.selected_documents)):
            text = ""
            for feature in self.display_features:                
                value = str(self.stories[c_index, feature.name])
                self.original_text = str(value)
                if feature.name.lower() == "content" or feature.name.lower() == "text":
                    if len(self.story_elements_dict) > 0:
                        value = self.actortagger.postag_text(
                            text=value,
                            nouns=self.nouns,
                            subjs=self.subjs,
                            custom=self.custom,
                            selected_prominence_metric=self.agent_prominence_metric,
                            prominence_score_min=self.agent_prominence_score_min,
                            story_elements_df=self.story_elements_dict[str(c_index)]
                        )                   

                if feature in self.search_features and (len(self.regexp_filter) > 0):
                    value = self.__mark_text(self.original_text)

                if feature.name.lower() != "content" and feature.name.lower() != "text":
                    value = value.replace("\n", "<br/>")

                is_image = feature.attributes.get("type", "") == "image"

                if is_image and value != "?":
                    value = os.path.join(feature.attributes.get("origin", ""), value)
                    value = '<img src="{}"></img>'.format(value)

                if feature.name.lower() == "content" or feature.name.lower() == "text":
                    text += (
                        # f'<tr><td class="variables"><strong>{feature.name}:</strong></td>'
                        f'<td class="content">{value}</td></tr>'
                    )

            parts.append(text)

        joined = SEPARATOR.join(parts)
        html = f"<table>{joined}</table>"
        base = QUrl.fromLocalFile(__file__)
        if ((self.story_elements is not None) and len(self.story_elements.columns) <= 13):
            self.doc_webview.setHtml(HTML.format('',html), base)
        else:
            custom_tag_legend = '<mark class="entity" style="background: #98FB98; padding: 0.45em 0.6em; margin: 0 0.25em; line-height: 1; border-radius: 0.35em;">Custom token</mark>'
            self.doc_webview.setHtml(HTML.format(custom_tag_legend, html), base)

    def __mark_text(self, text):
        search_keyword = self.regexp_filter.strip("|")
        if not search_keyword:
            return text

        try:
            reg = re.compile(search_keyword, re.IGNORECASE | re.MULTILINE)
        except sre_constants.error:
            return text

        matches = list(reg.finditer(text))
        if not matches:
            return text

        text = list(text)
        for m in matches[::-1]:
            text[m.start() : m.end()] = list(
                f'<mark data-markjs="true">{"".join(text[m.start(): m.end()])}</mark>'
            )
        return "".join(text)

    @staticmethod
    def __get_selected_rows(view: QListView) -> List[Variable]:
        rows = view.selectionModel().selectedRows()
        values = view.model()[:]
        return [values[row.row()] for row in sorted(rows, key=lambda r: r.row())]

    def search_features_changed(self):
        self.search_features = self.__get_selected_rows(self.search_listbox)
        if self.stories:
            self.doc_list_model.update_filter_content(self.regenerate_docs())
        self.doc_list.model().invalidateFilter()
        self.refresh_search()

    def display_features_changed(self):
        self.display_features = self.__get_selected_rows(self.display_listbox)
        self.show_docs()

    def regenerate_docs(self) -> List[str]:
        self.Warning.no_feats_search.clear()
        if len(self.search_features) == 0:
            self.Warning.no_feats_search()
        if self.stories is not None:
            return self.stories.documents_from_features(self.search_features)
        else:
            return None

    def refresh_search(self):
        if self.stories is not None:
            self.doc_list.model().set_filter_string(self.regexp_filter)
            if not self.selected_documents:
                # when currently selected items are filtered selection is empty
                # select first element in the view in that case
                self.doc_list.setCurrentIndex(self.doc_list.model().index(0, 0))
            # self.update_info()
            self.start(
                _count_matches,
                self.doc_list_model.get_filter_content(),
                self.regexp_filter,
            )
            self.show_docs()
            self.commit.deferred()

    def on_done(self, res: int):
        """When matches count is done show the result in the label"""
        self.n_matches = res if res is not None else "n/a"

        # deal with stories that do not have entry in story elements frame
        if self.stories is not None:
            domain = Domain([], metas=self.display_features)
            metas = []
            for item in self.valid_stories:
                metas.append(item.metas.tolist())
            self.stories = Corpus(domain=domain, metas=np.array(metas))
            self.list_docs()

        self.Outputs.story_collection_results.send(
            table_from_frame(
                self.actor_results_df
            )
        )

        if util.frame_contains_custom_tag_columns(self.story_elements):
            self.Outputs.customfreq_table.send(
                table_from_frame(
                    self.full_custom_freq
                )
            )

    def on_exception(self, ex):
        raise ex

    @gui.deferred
    def commit(self):
        if self.stories is not None:
            selected_docs = sorted(self.get_selected_indexes())
            mask = np.ones(len(self.stories), bool)
            mask[selected_docs] = 0

    def send_report(self):
        self.report_items(
            (
                ("Query", self.regexp_filter),
                ("Matching documents", self.n_matching),
                ("Matches", self.n_matches),
            )
        )

    def showEvent(self, event):
        super().showEvent(event)
        self.update_splitter()

    def update_splitter(self):
        """
        Update splitter that document list on the left never take more
        than 1/3 of the space. It is only set on showEvent. If user
        later changes sizes it stays as it is.
        """
        w1, w2 = self.splitter.sizes()
        ws = w1 + w2
        if w2 < 2 / 3 * ws:
            self.splitter.setSizes([int(ws * 1 / 3), int(ws * 2 / 3)])

    @classmethod
    def migrate_context(cls, context, version):
        if version < 2:
            f_order = context.values.pop("display_features", None)
            display_idx = context.values.pop("display_indices", [])
            search_ids = context.values.pop("search_indices", [])
            if f_order is not None:
                f_order = f_order[0]
                display_features = [f_order[i] for i in display_idx if i < len(f_order)]
                search_features = [f_order[i] for i in search_ids if i < len(f_order)]
                context.values["display_features"] = (display_features, -3)
                context.values["search_features"] = (search_features, -3)

            # old widget used PerfectDomainContextHandler with MATCH_VALUES_ALL
            # now it uses DomainContextHandler. The difference are:
            # - perfect handler stores values in tuple while domain in dicts
            # - domain context handler store class_vars together with attributes
            #   while perfect handler store them separately
            # - since MATCH_VALUES_ALL was used discrete var values were stored
            #   with var name (replacing them with id for discrete var - 1)
            if hasattr(context, "class_vars"):
                context.attributes = {
                    attr: 1 if isinstance(v, list) else v
                    for attr, v in context.attributes + context.class_vars
                }
                context.metas = dict(context.metas)
                delattr(context, "class_vars")


if __name__ == "__main__":
    from orangewidget.utils.widgetpreview import WidgetPreview
    WidgetPreview(OWSNActorAnalysis).run(None)<|MERGE_RESOLUTION|>--- conflicted
+++ resolved
@@ -4,11 +4,8 @@
 import sre_constants
 from typing import Any, Iterable, List, Set
 import numpy as np
-<<<<<<< HEAD
 import pandas as pd
 from storynavigation.modules import util
-=======
->>>>>>> daa3a0e3
 
 # Imports from Qt
 from AnyQt.QtCore import (
