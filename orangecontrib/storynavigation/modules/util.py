--- conflicted
+++ resolved
@@ -7,7 +7,6 @@
 import string
 import pandas as pd
 import storynavigation.modules.constants as constants
-<<<<<<< HEAD
 import nltk
 nltk.download('punkt_tab')
 
@@ -24,11 +23,6 @@
     """
     word = get_normalized_token(token)
     return (word not in stopwords) and len(word) > 1 and is_only_punctuation(word) != '-'
-
-=======
-from orangecontrib.text.corpus import Corpus
-from nltk.tokenize import sent_tokenize
->>>>>>> 2be01dbb
 
 def entity_tag_already_exists(ents, start, end):
     for ent in ents:
